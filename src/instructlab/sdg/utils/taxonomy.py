# SPDX-License-Identifier: Apache-2.0

# Standard
from pathlib import Path
from tempfile import mkdtemp
from typing import Dict, List, Union
import glob
import logging
import os
import re

# Third Party
from datasets import Dataset
<<<<<<< HEAD

# pylint: disable=no-name-in-module
=======
>>>>>>> 2cc9889e
from instructlab.schema.taxonomy import DEFAULT_TAXONOMY_FOLDERS as TAXONOMY_FOLDERS
from instructlab.schema.taxonomy import (
    TaxonomyMessageFormat,
    TaxonomyParser,
    TaxonomyReadingException,
)
import git
import gitdb
import yaml

# Local
from .chunkers import DocumentChunker

logger = logging.getLogger(__name__)


def _is_taxonomy_file(fn: str) -> bool:
    path = Path(fn)
    if path.parts[0] not in TAXONOMY_FOLDERS:
        return False
    if path.name == "qna.yaml":
        return True
    if path.name.casefold() in {"qna.yml", "qna.yaml"}:
        # warning for incorrect extension or case variants
        logger.warning(
            "Found a '%s' file: %s: taxonomy files must be named 'qna.yaml'. File will not be checked.",
            path.name,
            path,
        )
    return False


def _get_taxonomy_diff(
    repo_path: str | Path = "taxonomy", base: str = "origin/main"
) -> list[str]:
    repo = git.Repo(repo_path)
    untracked_files = [u for u in repo.untracked_files if _is_taxonomy_file(u)]

    branches = [b.name for b in repo.branches]

    head_commit = None
    if "/" in base:
        re_git_branch = re.compile(f"remotes/{base}$", re.MULTILINE)
    elif base in branches:
        re_git_branch = re.compile(f"{base}$", re.MULTILINE)
    else:
        try:
            head_commit = repo.commit(base)
        except gitdb.exc.BadName as e:
            raise SystemExit(
                yaml.YAMLError(
                    f'Couldn\'t find the taxonomy git ref "{base}" from the current HEAD'
                )
            ) from e

    # Move backwards from HEAD until we find the first commit that is part of base
    # then we can take our diff from there
    current_commit = repo.commit("HEAD")
    while not head_commit:
        branches = repo.git.branch("-a", "--contains", current_commit.hexsha)
        if re_git_branch.findall(branches):
            head_commit = current_commit
            break
        try:
            current_commit = current_commit.parents[0]
        except IndexError as e:
            raise SystemExit(
                yaml.YAMLError(
                    f'Couldn\'t find the taxonomy base branch "{base}" from the current HEAD'
                )
            ) from e

    modified_files = [
        d.b_path
        for d in head_commit.diff(None)
        if not d.deleted_file and _is_taxonomy_file(d.b_path)
    ]

    updated_taxonomy_files = list(set(untracked_files + modified_files))
    return updated_taxonomy_files


def _get_taxonomy(repo="taxonomy"):
    repo = Path(repo)
    taxonomy_file_paths = []
    for root, _, files in os.walk(repo):
        for file in files:
            file_path = Path(root).joinpath(file).relative_to(repo)
            if _is_taxonomy_file(file_path):
                taxonomy_file_paths.append(str(file_path))
    return taxonomy_file_paths


def _string_contains_html(s: str) -> bool:
    """Detect HTML tags in a string.

    We use this to catch markdown files that may contain html elements since
    docling does not support this."""
    # Define a regex to detect HTML tags
    html_tag_pattern = re.compile(r"<\/?[a-zA-Z][\s\S]*?>")

    # Check for HTML tags in the content
    return bool(html_tag_pattern.search(s))


def _get_documents(
    source: Dict[str, Union[str, List[str]]],
    skip_checkout: bool = False,
    document_output_dir: Path = None,
<<<<<<< HEAD
) -> Tuple[List[Path], List[Path]]:
    """
    Retrieve file paths (Markdown and PDFs) from a Git repository.
=======
) -> List[Path]:
    """
    Retrieve the file paths of files (Markdown and PDF) from a Git repository.
>>>>>>> 2cc9889e

    Args:
        source (dict): Source info containing repository URL, commit hash, and list of file patterns.
        skip_checkout (bool, optional): If True, skips checking out the specific commit. Defaults to False.
        document_output_dir (Path, optional): Directory to clone the repository into. Defaults to current directory.

    Returns:
        Tuple[List[Path], List[Path]]:
            - List of file paths for valid documents (Markdown and PDFs).
            - List of corresponding file paths.

    Raises:
        SystemExit: If no valid documents are found.
        OSError, GitCommandError, FileNotFoundError: For errors during Git operations or file access.
    """
    repo_url = source.get("repo")
    commit_hash = source.get("commit")
    file_patterns = source.get("patterns", [])
    # pylint: disable=too-many-nested-blocks
    try:
        repo = git.Repo.clone_from(repo_url, document_output_dir)

        if not skip_checkout and commit_hash:
            repo.git.checkout(commit_hash)

        filepaths = []

        logger.info("Processing files...")
        for pattern in file_patterns:
            matched_files = glob.glob(
                os.path.join(repo.working_dir, pattern), recursive=True
            )
            logger.info(f"Pattern '{pattern}' matched {len(matched_files)} files.")

            for file_path in matched_files:
                if os.path.isfile(file_path):
                    logger.info(f"Processing file: {file_path}")
                    try:
<<<<<<< HEAD
                        if file_path.lower().endswith((".md", ".pdf")):
                            filepaths.append(Path(file_path))
                            logger.info(f"Added file path: {file_path}")
                        else:
                            logger.info(f"Skipping unsupported file type: {file_path}")
=======
                        if file_path.lower().endswith(".md"):
                            with open(file_path, "r", encoding="utf-8") as file:
                                content = file.read()
                                if _string_contains_html(content):
                                    logging.warning(
                                        f"Provided markdown file {file_path} contains HTML contents, which is currently unsupported as a part of markdown"
                                        "NOTE: Continuing this might affect your data generation quality."
                                        "To get best results please format your markdown documents without the use of HTML or use a different document filetype."
                                    )
                        filepaths.append(Path(file_path))
                        logger.info(f"Collected filepath: {file_path}")
>>>>>>> 2cc9889e
                    # pylint: disable=broad-exception-caught
                    except Exception as file_error:
                        logger.error(
                            f"Error processing file '{file_path}': {file_error}"
                        )
                        continue
                else:
                    logger.info(f"Skipping non-file path: {file_path}")

        if filepaths:
<<<<<<< HEAD
            return filepaths, filepaths
=======
            return filepaths
>>>>>>> 2cc9889e
        raise SystemExit("Couldn't find knowledge documents")

    except (OSError, git.exc.GitCommandError, FileNotFoundError) as e:
        logger.error("Error retrieving documents: %s", str(e))
        raise e


def _read_taxonomy_file(
    file_path: str | Path,
    yamllint_config: str | None = None,
    document_output_dir: Path = Path(),
):
    seed_instruction_data = []

    taxonomy_parser = TaxonomyParser(
        schema_version=0,  # Use version value in yaml
        message_format=TaxonomyMessageFormat.LOGGING,  # Report warnings and errors to the logger
        yamllint_config=yamllint_config,
        yamllint_strict=True,  # Report yamllint warnings as errors
    )
    taxonomy = taxonomy_parser.parse(file_path)

    if taxonomy.warnings or taxonomy.errors:
        return seed_instruction_data, taxonomy.warnings, taxonomy.errors

    try:
        # get seed instruction data
        tax_path = "->".join(taxonomy.path.parent.parts)
        leaf_node_path = tax_path.replace("->", "_")
        contents = taxonomy.contents
        task_description = contents.get("task_description", None)
        domain = contents.get("domain")
        documents = contents.get("document")
<<<<<<< HEAD
        doc_filepaths, _ = None, None
=======
        doc_filepaths = None
>>>>>>> 2cc9889e
        if documents:
            os.makedirs(document_output_dir, exist_ok=True)
            unique_output_dir = mkdtemp(
                prefix=f"{leaf_node_path}_", dir=document_output_dir
            )
<<<<<<< HEAD
            doc_filepaths, _ = _get_documents(
=======
            doc_filepaths = _get_documents(
>>>>>>> 2cc9889e
                source=documents,
                document_output_dir=unique_output_dir,
            )
            logger.debug("File paths from git repo fetched")

        for seed_example in contents.get("seed_examples"):
            context = seed_example.get("context", "")
            if "questions_and_answers" in seed_example:
                question_answer_list = seed_example.get("questions_and_answers")
                seed_instruction_data.append(
                    {
                        "questions_and_answers": question_answer_list,
                        "context": context,
                        "taxonomy_path": tax_path,
                        "filepaths": doc_filepaths,
                        "domain": domain,
                        "document_outline": contents.get("document_outline"),
                    }
                )
            else:
                question = seed_example.get("question")
                answer = seed_example.get("answer")

                seed_instruction_data.append(
                    {
                        "instruction": question,
                        "input": context,
                        "output": answer,
                        "taxonomy_path": tax_path,
                        "task_description": task_description,
                        "domain": domain,
                    }
                )
    except Exception as e:
        raise TaxonomyReadingException(f"Exception {e} raised in {file_path}") from e

    return seed_instruction_data, 0, 0


def read_taxonomy(
    taxonomy: str | Path,
    taxonomy_base: str,
    yaml_rules: str | None = None,
    document_output_dir: Path | None = None,
):
    yamllint_config = None  # If no custom rules file, use default config
    if yaml_rules is not None:  # user attempted to pass custom rules file
        yaml_rules_path = Path(yaml_rules)
        if yaml_rules_path.is_file():  # file was found, use specified config
            logger.debug("Using YAML rules from %s", yaml_rules)
            yamllint_config = yaml_rules_path.read_text(encoding="utf-8")
        else:
            logger.debug("Cannot find %s. Using default rules.", yaml_rules)

    seed_instruction_data = []
    is_file = os.path.isfile(taxonomy)
    if is_file:  # taxonomy is file
        seed_instruction_data, warnings, errors = _read_taxonomy_file(
            taxonomy, yamllint_config, document_output_dir
        )
        if warnings:
            logger.warning(
                f"{warnings} warnings (see above) due to taxonomy file not (fully) usable."
            )
        if errors:
            raise SystemExit(yaml.YAMLError("Taxonomy file with errors! Exiting."))
    else:  # taxonomy is dir
        if taxonomy_base == "empty":
            # Gather all the yamls - equivalent to a diff against "the null tree"
            taxonomy_files = _get_taxonomy(taxonomy)
        else:
            # Gather the new or changed YAMLs using git diff, including untracked files
            taxonomy_files = _get_taxonomy_diff(taxonomy, taxonomy_base)
        total_errors = 0
        total_warnings = 0
        if taxonomy_files:
            logger.debug("Found taxonomy files:")
            for e in taxonomy_files:
                logger.debug(f"* {e}")
        for f in taxonomy_files:
            file_path = os.path.join(taxonomy, f)
            data, warnings, errors = _read_taxonomy_file(
                file_path, yamllint_config, document_output_dir
            )
            total_warnings += warnings
            total_errors += errors
            if data:
                seed_instruction_data.extend(data)
        if total_warnings:
            logger.warning(
                f"{total_warnings} warnings (see above) due to taxonomy files that were not (fully) usable."
            )
        if total_errors:
            raise SystemExit(
                yaml.YAMLError(f"{total_errors} taxonomy files with errors! Exiting.")
            )
    return seed_instruction_data


def read_taxonomy_leaf_nodes(
    taxonomy, taxonomy_base, yaml_rules, document_output_dir=None
):
    seed_instruction_data = read_taxonomy(
        taxonomy, taxonomy_base, yaml_rules, document_output_dir
    )

    # Transform into a more convenient format to feed into our updated SDG library
    leaf_nodes = {}
    for seed in seed_instruction_data:
        node = leaf_nodes.setdefault(seed["taxonomy_path"], [])
        node.append(seed)
        leaf_nodes[seed["taxonomy_path"]] = node

    return leaf_nodes


def map_chunks_to_icls(chunks: List, leaf_node: Dict) -> Dataset:
    chunked_dataset = []

    # domain is the same for the whole leaf node
    domain = leaf_node[0].get("domain")
    for chunk in chunks:
        for icl_ in leaf_node:
            record = {
                "document": chunk,
                "icl_document": icl_.get("context", ""),
                "document_outline": icl_.get("document_outline", ""),
                "domain": domain,
                "leaf_node_type": "knowledge",
            }

            qna_pairs = icl_.get("questions_and_answers", [])
            for i, qna in enumerate(qna_pairs):
                record.update(
                    {
                        f"icl_query_{i+1}": qna.get("question", ""),
                        f"icl_response_{i+1}": qna.get("answer", ""),
                    }
                )

            chunked_dataset.append(record)

    return chunked_dataset


def _knowledge_leaf_node_to_samples(
    leaf_node,
    server_ctx_size,
    chunk_word_count,
    document_output_dir,
    model_name,
    docling_model_path=None,
):
    document_paths = leaf_node[0]["filepaths"]
    chunker = DocumentChunker(
        document_paths=document_paths,
        output_dir=document_output_dir,
        tokenizer_model_name=model_name,
        server_ctx_size=server_ctx_size,
        chunk_word_count=chunk_word_count,
        docling_model_path=docling_model_path,
    )
    chunks = chunker.chunk_documents()

    samples = map_chunks_to_icls(chunks, leaf_node)
    return samples


def _skill_leaf_node_to_samples(leaf_node):
    samples = []

    # pylint: disable=consider-using-enumerate
    for i in range(len(leaf_node)):
        samples.append({})
        samples[-1]["task_description"] = leaf_node[i]["task_description"]
        sample_type = "freeform_skill"
        if leaf_node[i].get("input"):
            sample_type = "grounded_skill"
            samples[-1]["seed_context"] = leaf_node[i]["input"]
        samples[-1]["seed_question"] = leaf_node[i]["instruction"]
        samples[-1]["seed_response"] = leaf_node[i]["output"]
        samples[-1]["leaf_node_type"] = sample_type

    return samples


def _enrich_metadata(samples, leaf_node):
    leaf_node_path = leaf_node[0]["taxonomy_path"].replace("->", "_")
    for i, sample in enumerate(samples):
        sample["leaf_node_path"] = leaf_node_path
        samples[i] = sample
    return samples


def leaf_node_to_samples(
    leaf_node,
    server_ctx_size,
    chunk_word_count,
    document_output_dir,
    model_name,
    docling_model_path=None,
):
    samples = []
<<<<<<< HEAD
    if leaf_node and leaf_node[0].get("filepaths"):
=======
    # check if the leaf node has document filepaths, if so, it's a knowledge leaf node
    if leaf_node and (leaf_node[0].get("filepaths")):
>>>>>>> 2cc9889e
        samples = _knowledge_leaf_node_to_samples(
            leaf_node,
            server_ctx_size,
            chunk_word_count,
            document_output_dir,
            model_name,
            docling_model_path,
        )
    elif leaf_node:
        samples = _skill_leaf_node_to_samples(leaf_node)
    samples = _enrich_metadata(samples, leaf_node)
    return Dataset.from_list(samples)<|MERGE_RESOLUTION|>--- conflicted
+++ resolved
@@ -11,11 +11,8 @@
 
 # Third Party
 from datasets import Dataset
-<<<<<<< HEAD
 
 # pylint: disable=no-name-in-module
-=======
->>>>>>> 2cc9889e
 from instructlab.schema.taxonomy import DEFAULT_TAXONOMY_FOLDERS as TAXONOMY_FOLDERS
 from instructlab.schema.taxonomy import (
     TaxonomyMessageFormat,
@@ -125,15 +122,9 @@
     source: Dict[str, Union[str, List[str]]],
     skip_checkout: bool = False,
     document_output_dir: Path = None,
-<<<<<<< HEAD
-) -> Tuple[List[Path], List[Path]]:
+) -> List[Path]:
     """
     Retrieve file paths (Markdown and PDFs) from a Git repository.
-=======
-) -> List[Path]:
-    """
-    Retrieve the file paths of files (Markdown and PDF) from a Git repository.
->>>>>>> 2cc9889e
 
     Args:
         source (dict): Source info containing repository URL, commit hash, and list of file patterns.
@@ -172,25 +163,11 @@
                 if os.path.isfile(file_path):
                     logger.info(f"Processing file: {file_path}")
                     try:
-<<<<<<< HEAD
                         if file_path.lower().endswith((".md", ".pdf")):
                             filepaths.append(Path(file_path))
                             logger.info(f"Added file path: {file_path}")
                         else:
                             logger.info(f"Skipping unsupported file type: {file_path}")
-=======
-                        if file_path.lower().endswith(".md"):
-                            with open(file_path, "r", encoding="utf-8") as file:
-                                content = file.read()
-                                if _string_contains_html(content):
-                                    logging.warning(
-                                        f"Provided markdown file {file_path} contains HTML contents, which is currently unsupported as a part of markdown"
-                                        "NOTE: Continuing this might affect your data generation quality."
-                                        "To get best results please format your markdown documents without the use of HTML or use a different document filetype."
-                                    )
-                        filepaths.append(Path(file_path))
-                        logger.info(f"Collected filepath: {file_path}")
->>>>>>> 2cc9889e
                     # pylint: disable=broad-exception-caught
                     except Exception as file_error:
                         logger.error(
@@ -201,11 +178,7 @@
                     logger.info(f"Skipping non-file path: {file_path}")
 
         if filepaths:
-<<<<<<< HEAD
-            return filepaths, filepaths
-=======
             return filepaths
->>>>>>> 2cc9889e
         raise SystemExit("Couldn't find knowledge documents")
 
     except (OSError, git.exc.GitCommandError, FileNotFoundError) as e:
@@ -239,21 +212,13 @@
         task_description = contents.get("task_description", None)
         domain = contents.get("domain")
         documents = contents.get("document")
-<<<<<<< HEAD
-        doc_filepaths, _ = None, None
-=======
         doc_filepaths = None
->>>>>>> 2cc9889e
         if documents:
             os.makedirs(document_output_dir, exist_ok=True)
             unique_output_dir = mkdtemp(
                 prefix=f"{leaf_node_path}_", dir=document_output_dir
             )
-<<<<<<< HEAD
-            doc_filepaths, _ = _get_documents(
-=======
             doc_filepaths = _get_documents(
->>>>>>> 2cc9889e
                 source=documents,
                 document_output_dir=unique_output_dir,
             )
@@ -457,12 +422,7 @@
     docling_model_path=None,
 ):
     samples = []
-<<<<<<< HEAD
     if leaf_node and leaf_node[0].get("filepaths"):
-=======
-    # check if the leaf node has document filepaths, if so, it's a knowledge leaf node
-    if leaf_node and (leaf_node[0].get("filepaths")):
->>>>>>> 2cc9889e
         samples = _knowledge_leaf_node_to_samples(
             leaf_node,
             server_ctx_size,
