# Standard
from abc import ABC, abstractmethod
from collections import defaultdict
from enum import Enum
from pathlib import Path
from typing import DefaultDict, Iterable, List, Tuple
import json
import logging
import re

# Third Party
from datasets import Dataset
from docling.datamodel.base_models import InputFormat
from docling.datamodel.document import ConversionResult
from docling.datamodel.pipeline_options import (
    EasyOcrOptions,
    OcrOptions,
    PdfPipelineOptions,
    TesseractOcrOptions,
)
from langchain_text_splitters import Language, RecursiveCharacterTextSplitter
from tabulate import tabulate

logger = logging.getLogger(__name__)
_DEFAULT_CHUNK_OVERLAP = 100


def _num_tokens_from_words(num_words) -> int:
    return int(num_words * 1.3)  # 1 word ~ 1.3 token


def _num_chars_from_tokens(num_tokens) -> int:
    return int(num_tokens * 4)  # 1 token ~ 4 English character


def resolve_ocr_options() -> OcrOptions:
    # First, attempt to use tesserocr
    try:
        ocr_options = TesseractOcrOptions()
        # pylint: disable=import-outside-toplevel
        # Third Party
        from docling.models.tesseract_ocr_model import TesseractOcrModel

        _ = TesseractOcrModel(True, ocr_options)
        return ocr_options
    except ImportError:
        # No tesserocr, so try something else
        pass
    try:
        ocr_options = EasyOcrOptions()
        # Keep easyocr models on the CPU instead of GPU
        ocr_options.use_gpu = False
        # triggers torch loading, import lazily
        # pylint: disable=import-outside-toplevel
        # Third Party
        from docling.models.easyocr_model import EasyOcrModel

        _ = EasyOcrModel(True, ocr_options)
        return ocr_options
    except ImportError:
        # no easyocr either, so don't use any OCR
        logger.error(
            "Failed to load Tesseract and EasyOCR - disabling optical character recognition in PDF documents"
        )
        return None


class FileTypes(Enum):
    MD = ".md"
    PDF = ".pdf"


class ChunkerBase(ABC):
    @abstractmethod
    def chunk_documents(self):
        pass


class DocumentChunker:
    """A factory chunker class that instantiates the applicable chunker

    Currently, only Markdown and PDF are supported. For Markdown, returns
    TextSplitChunker, and for PDF, returns ContextAwareChunker"""

    def __new__(
        cls,
        leaf_node,
        taxonomy_path,
        output_dir: Path,
        server_ctx_size=4096,
        chunk_word_count=1024,
        tokenizer_model_name: str | None = None,
        docling_model_path: str | None = None,
    ):
        """Insantiate the appropriate chunker for the provided document

        Args:
            leaf_node: a leaf node dict containing "documents",
                "filepaths", and "taxonomy_path" keys
            output_dir (Path): directory where artifacts should be stored
            server_ctx_size (int): Context window size of server
            chunk_word_count (int): Maximum number of words to chunk a document
            tokenizer_model_name (str): name of huggingface model to get
                tokenizer from
        Returns:
            TextSplitChunker | ContextAwareChunker: Object of the appropriate
                chunker class for the provided filetype
        """
        documents = leaf_node[0]["documents"]

        if not isinstance(taxonomy_path, Path):
            taxonomy_path = Path(taxonomy_path)

        if isinstance(documents, str):
            documents = [documents]
            logger.info(
                "Converted single string into a list of string. Assumed the string passed in is the document. Normally, chunk_document() should take a list as input."
            )
        elif not isinstance(documents, list):
            raise TypeError(
                "Expected: documents to be a list, but got {}".format(type(documents))
            )

        filepaths = leaf_node[0]["filepaths"]

        doc_dict = cls._split_docs_by_filetype(documents, filepaths)
        if len(doc_dict.keys()) > 1:
            raise ValueError("Received multiple document types")
        if len(doc_dict.keys()) < 1:
            raise ValueError("Received no document types")

        if FileTypes.MD in doc_dict:
            doc_contents = [d for d, _ in doc_dict[FileTypes.MD]]
            return TextSplitChunker(
                doc_contents,
                server_ctx_size,
                chunk_word_count,
                output_dir,
            )

        if FileTypes.PDF in doc_dict:
            doc_paths = [p for _, p in doc_dict[FileTypes.PDF]]
            return ContextAwareChunker(
                doc_paths,
                filepaths,
                output_dir,
                chunk_word_count,
                tokenizer_model_name,
                docling_model_path=docling_model_path,
            )

    @staticmethod
    def _split_docs_by_filetype(
        documents: List[str], filepaths: List[Path]
    ) -> DefaultDict[FileTypes, List[Tuple[str, Path]]]:
        """Separate documents into lists based on their filetype.

        Currently, only Markdown and PDF are supported.
        Args:
            documents (List[str]): A list of the document contents as strings
            filepaths (List[Path]): Corresponding document filepaths
        Returns:
            DefaultDict: Dictionary with either ".md" or ".pdf" as a key.
                Markdown items contain document contents, PDF items contain
                paths to documents.
        """
        doc_dict = defaultdict(list)
        for doc, path in zip(documents, filepaths):
            if path.suffix == ".md":
                # append doc contents
                doc_dict[FileTypes.MD].append((doc, path))
            elif path.suffix == ".pdf":
                # append doc paths
                doc_dict[FileTypes.PDF].append((doc, path))
            else:
                raise ValueError(
                    f"Received document of type .{path.suffix}, which is not a supported filetype"
                )
        return doc_dict


class TextSplitChunker(ChunkerBase):
    def __init__(
        self,
        document_contents: List | str,
        server_ctx_size: int,
        chunk_word_count: int,
        output_dir: Path,
    ):
        self.document_contents = document_contents
        self.server_ctx_size = server_ctx_size
        self.chunk_word_count = chunk_word_count
        self.output_dir = output_dir

    def chunk_documents(self) -> List:
        """Naively chunk markdown documents based on the word count provided by the user.
        Returns:
            List[str]: List of chunked documents.
        """
        num_tokens_per_doc = _num_tokens_from_words(self.chunk_word_count)
        if num_tokens_per_doc > int(self.server_ctx_size - 1024):
            raise ValueError(
                "Error: {}".format(
                    str(
                        f"Given word count ({self.chunk_word_count}) per doc will exceed the server context window size ({self.server_ctx_size})"
                    )
                )
            )
        if self.document_contents == []:
            return []

        chunk_size = _num_chars_from_tokens(num_tokens_per_doc)
        return chunk_markdowns(self.document_contents, chunk_size)


class ContextAwareChunker(ChunkerBase):  # pylint: disable=too-many-instance-attributes
    def __init__(
        self,
        document_paths,
        filepaths,
        output_dir: Path,
        chunk_word_count: int,
        tokenizer_model_name="mistralai/Mixtral-8x7B-Instruct-v0.1",
        docling_model_path=None,
    ):
        self.document_paths = document_paths
        self.filepaths = filepaths
        self.output_dir = self._path_validator(output_dir)
        self.chunk_word_count = chunk_word_count
        self.tokenizer_model_name = (
            tokenizer_model_name
            if tokenizer_model_name is not None
            else "mistralai/Mixtral-8x7B-Instruct-v0.1"
        )

        self.tokenizer = self.create_tokenizer(tokenizer_model_name)
        self.docling_model_path = docling_model_path

    def chunk_documents(self) -> List:
        """Semantically chunk PDF documents.

        Returns:
            List: a list of chunks from the documents
        """
        # triggers torch loading, import lazily
        # pylint: disable=import-outside-toplevel
        # Third Party
        from docling.document_converter import DocumentConverter, PdfFormatOption
        from docling.pipeline.standard_pdf_pipeline import StandardPdfPipeline

        if self.document_paths == []:
            return []

<<<<<<< HEAD
        if self.docling_model_path is None:
            logger.info("Docling models not found on disk, downloading models...")
            self.docling_model_path = StandardPdfPipeline.download_models_hf()
        else:
            logger.info("Found the docling models")

        pipeline_options = PdfPipelineOptions(artifacts_path=self.docling_model_path)

        # Keep OCR models on the CPU instead of GPU
        pipeline_options.ocr_options.use_gpu = False
=======
        model_artifacts_path = StandardPdfPipeline.download_models_hf()
        pipeline_options = PdfPipelineOptions(
            artifacts_path=model_artifacts_path,
            do_ocr=False,
        )
        ocr_options = resolve_ocr_options()
        if ocr_options is not None:
            pipeline_options.do_ocr = True
            pipeline_options.ocr_options = ocr_options
>>>>>>> 399c6090
        converter = DocumentConverter(
            format_options={
                InputFormat.PDF: PdfFormatOption(pipeline_options=pipeline_options)
            }
        )
        parsed_documents = converter.convert_all(self.filepaths)

        docling_artifacts_path = self.export_documents(parsed_documents)

        docling_json_paths = list(docling_artifacts_path.glob("*.json"))
        chunks = []
        for json_fp in docling_json_paths:
            chunks.extend(self._process_parsed_docling_json(json_fp))

        return chunks

    def _path_validator(self, path) -> Path:
        """
        Validate the path and return a Path object.
        Args:
            path (str): Path to be validated.
        Returns:
            Path: Path object.
        """
        if isinstance(path, str):
            path = Path(path)
            if not path.exists():
                raise FileNotFoundError(f"{path} does not exist.")
        return path

    def _process_parsed_docling_json(self, json_fp: Path) -> Dataset:
        """
        Process the parsed docling json file and return a dataset.
        Args:
            json_fp (Path): Path to the parsed docling json file.
        Returns:
            List: a list of chunks built from the provided json file
        """
        logger.info(f"Processing parsed docling json file: {json_fp}")
        with open(json_fp, "r", encoding="utf-8") as f:
            data = json.load(f)

        chunks = self.build_chunks_from_docling_json(
            data,
            max_token_per_chunk=500,
            tokenizer=self.tokenizer,
        )
        fused_texts = self.fuse_texts(chunks, 200)

        num_tokens_per_doc = _num_tokens_from_words(self.chunk_word_count)
        chunk_size = _num_chars_from_tokens(num_tokens_per_doc)
        return chunk_markdowns(fused_texts, chunk_size)

    def fuse_texts(
        self, text_list: List, short_length_threshold: int = 130
    ) -> List[str]:
        """
        Fuse short texts with preceding longer texts if their token count is below the threshold.
        Args:
            text_list (list): List of text chunks to process.
            short_length_threshold (int): The token count threshold for determining short texts.
                                      Default is 130, tuned specifically for the Mixtral tokenizer.
                                      Update this value if changing the tokenizer model.
        Returns:
            list: List of fused texts.
        """
        fused_texts: List[str] = []
        previous_long_text = ""

        for text in text_list:
            token_count = self.get_token_count(
                text, self.tokenizer
            )  # Use tokenizer for token count

            if token_count <= short_length_threshold and previous_long_text:
                # Append the short text to the last long text
                fused_texts[-1] += "\n\n" + text
            else:
                # This is a long text, so add it to the list and remember it
                fused_texts.append(text)
                previous_long_text = text

        return fused_texts

    def create_tokenizer(self, model_name: str):
        """
        Create a tokenizer instance from a pre-trained model or a local directory.

        Args:
            model_name (str): The name of the model or the path to the local directory.

        Returns:
            AutoTokenizer: The tokenizer instance.
        """
        # import lazily to not load transformers at top level
        # pylint: disable=import-outside-toplevel
        # Third Party
        from transformers import AutoTokenizer

        try:
            tokenizer = AutoTokenizer.from_pretrained(model_name)
            logger.info(f"Successfully loaded tokenizer from: {model_name}")
            return tokenizer
        except Exception as e:
            logger.error(f"Failed to load tokenizer from {model_name}: {str(e)}")
            raise

    def get_token_count(self, text, tokenizer):
        """
        Get the number of tokens in a text using the provided tokenizer.
        Args:
            text (str): The text to tokenize.
            tokenizer (AutoTokenizer): The tokenizer to use.
        Returns:
            int: Number of tokens.
        """
        return len(tokenizer.tokenize(text))

    def add_heading_formatting(self, text):
        """
        Add heading formatting to the text if the first part is short.
        Args:
            text (str): The input text to format.
        Returns:
            str: Formatted text with headings applied.
        """
        text = text.split(".")

        # Change this from hardcoded to something more flexible
        if len(text) > 1 and len(text[0].split(" ")) < 3:
            text = f"**{text[0]}**" + ".".join(text[1:])
        else:
            text = ".".join(text)
        return text

    def generate_table_from_parsed_rep(self, item):
        """
        Generate the table from the parsed representation and return as a string.
        Args:
            item (dict): Parsed representation of a table.
        Returns:
            str: Formatted table as a string.
        """
        caption = ""
        if "text" in item:
            caption = item["text"]

        data = item["data"]

        if len(data) <= 1 or len(data[0]) <= 1:
            return ""

        table = []
        for _, row in enumerate(data):
            trow = []
            for _, cell in enumerate(row):
                trow.append(cell["text"])
            table.append(trow)

        table_text = tabulate(table, tablefmt="github")
        if caption:
            table_text += f"\nCaption: {caption}\n"
        return table_text

    def get_table(self, json_book, table_ref):
        """
        Retrieve a table from a document based on a reference string.
        Args:
            json_book (dict): JSON representation of the document.
            table_ref (str): Reference path to the table within the document.
        Returns:
            str: Formatted table string.
        """
        parts = table_ref.split("/")
        table_text = self.generate_table_from_parsed_rep(
            json_book[parts[1]][int(parts[2])]
        )
        return table_text

    def get_table_page_number(self, json_book, idx):
        """
        Get the page number of a table or other document element.
        Args:
            json_book (dict): JSON representation of the document.
            idx (int): Index of the element in the document.
        Returns:
            int: Page number of the element.
        """
        prev_page_num, next_page_num = None, None
        for book_element in json_book["main-text"][idx - 1 :: -1]:
            if "prov" in book_element:
                prev_page_num = book_element["prov"][0]["page"]
                break
        for book_element in json_book["main-text"][idx:]:
            if "prov" in book_element:
                next_page_num = book_element["prov"][0]["page"]
                break
        if prev_page_num is not None and next_page_num is not None:
            if prev_page_num == next_page_num:
                return prev_page_num
            return next_page_num
        if prev_page_num is not None:
            return prev_page_num
        if next_page_num is not None:
            return next_page_num

    def build_chunks_from_docling_json(
        self,
        json_book,
        max_token_per_chunk,
        tokenizer,
        keep_same_page_thing_together=False,
        chunking_criteria=None,
    ):
        """
        Build document chunks from a docling JSON representation.
        Args:
            json_book (dict): JSON document to process.
            max_token_per_chunk (int): Maximum token count per chunk.
            tokenizer (AutoTokenizer): Tokenizer instance to use.
            keep_same_page_thing_together (bool): Whether to keep content on the same page together.
            chunking_criteria (callable): Custom function for determining chunk breaks.
        Returns:
            list: List of document chunks.
        """
        current_buffer = []
        document_chunks = []
        prev_page_number = None
        book_title = None

        for idx, book_element in enumerate(json_book["main-text"]):
            if book_element["type"] in [
                "page-footer",
                "picture",
                "reference",
                "meta-data",
                "figure",
                "page-header",
            ]:
                continue
            if book_element["type"] == "footnote":
                current_book_page_number = book_element["prov"][0]["page"]
            elif book_element["type"] in [
                "subtitle-level-1",
                "paragraph",
                "table",
                "title",
                "equation",
            ]:  # 'page-header',
                if book_element["type"] == "table":
                    current_book_page_number = self.get_table_page_number(
                        json_book, idx
                    )
                else:
                    current_book_page_number = book_element["prov"][0]["page"]
                    book_text = book_element["text"]

                if book_element["type"] == "subtitle-level-1":
                    if book_title is None:
                        book_title = book_text
                        book_text = f"# Title: **{book_text}**"
                    else:
                        book_text = f"## **{book_text}**"

                if book_element["type"] == "title":
                    book_text = f"# **{book_text}**"
                if book_element["type"] == "page-header":
                    book_text = f"Page Header: **{book_text}**\n\n"

                if chunking_criteria is not None:
                    # custom break function that can be used to chunk document
                    if chunking_criteria(book_text):
                        document_chunks.append("\n\n".join(current_buffer))
                        current_buffer = []
                elif (
                    prev_page_number is not None
                    and prev_page_number != current_book_page_number
                ) and keep_same_page_thing_together:
                    document_chunks.append("\n\n".join(current_buffer))
                    current_buffer = []
                else:
                    if (
                        self.get_token_count("\n\n".join(current_buffer), tokenizer)
                        >= max_token_per_chunk
                        and len(current_buffer) > 1
                    ):
                        chunk_text = "\n\n".join(current_buffer[:-1])
                        logger.debug(
                            f"Current chunk size {self.get_token_count(chunk_text, tokenizer)} and max is {max_token_per_chunk}"
                        )

                        document_chunks.append("\n\n".join(current_buffer[:-1]))

                        if (
                            self.get_token_count(current_buffer[-1], tokenizer)
                            >= max_token_per_chunk
                        ):
                            logger.debug(
                                f"The following text was dropped from the document because it was too long to fit into a single context for synthetic data generation: {current_buffer[-1]}"
                            )
                            document_chunks.append(current_buffer[-1])
                            current_buffer = []
                        else:
                            current_buffer = current_buffer[-1:]

                if book_element["type"] == "paragraph":
                    book_text = self.add_heading_formatting(book_text)
                elif book_element["type"] == "table":
                    book_text = self.get_table(json_book, book_element["$ref"])
                if "## References" in book_text or "## Acknowledgements" in book_text:
                    # For research papers we ignore everything after this sections
                    break
                current_buffer.append(book_text)

            try:
                prev_page_number = current_book_page_number
            except Exception as e:  # pylint: disable=broad-exception-caught
                logger.error(f"Error processing book element: {book_element}, {str(e)}")

        if "\n\n".join(current_buffer) not in document_chunks:
            document_chunks.append("\n\n".join(current_buffer))
        return document_chunks

    def export_documents(self, converted_docs: Iterable[ConversionResult]):
        """Write converted documents to json files

        Check for successful conversions and write those to the docling artifacts directory.
        Returns:
            Path: path to directory with docling json artifacts
        """
        # triggers torch loading, import lazily
        # pylint: disable=import-outside-toplevel
        # Third Party
        from docling.document_converter import ConversionStatus

        docling_artifacts_path = self.output_dir / "docling-artifacts"
        docling_artifacts_path.mkdir(parents=True, exist_ok=True)

        success_count = 0
        failure_count = 0

        for doc in converted_docs:
            if doc.status == ConversionStatus.SUCCESS:
                success_count += 1
                doc_filename = doc.input.file.stem

                # Export Deep Search document JSON format:
                with (docling_artifacts_path / f"{doc_filename}.json").open("w") as fp:
                    fp.write(json.dumps(doc.legacy_document.export_to_dict()))

                # Export Markdown format:
                with (docling_artifacts_path / f"{doc_filename}.md").open("w") as fp:
                    fp.write(doc.legacy_document.export_to_markdown())
            else:
                logger.info(f"Document {doc.input.file} failed to convert.")
                failure_count += 1

        logger.info(
            f"Processed {success_count + failure_count} docs, of which {failure_count} failed"
        )

        return docling_artifacts_path


def chunk_markdowns(documents: List | Dataset, chunk_size) -> Dataset:
    """
    Iterates over the documents and splits them into chunks based on the word count provided by the user.
    Args:
        documents (list): List of documents retrieved from git (can also consist of a single document).
        server_ctx_size (int): Context window size of server.
        chunk_word_count (int): Maximum number of words to chunk a document.
    Returns:
         List[str]: List of chunked documents.
    """

    # Checks for input type error
    content = []
    # chunk_size = _num_chars_from_tokens(no_tokens_per_doc)
    chunk_overlap = _DEFAULT_CHUNK_OVERLAP

    # Using Markdown as default, document-specific chunking will be implemented in separate pr.
    text_splitter = RecursiveCharacterTextSplitter.from_language(
        language=Language.MARKDOWN,
        chunk_size=chunk_size,
        chunk_overlap=chunk_overlap,
    )

    # Determine file type for heuristics, default with markdown
    for docs in documents:
        # Use regex to remove unnecessary dashes in front of pipe characters in a markdown table.
        docs = re.sub(r"-{2,}\|", "-|", docs)
        # Remove unnecessary spaces in front of pipe characters in a markdown table.
        docs = re.sub(r"\  +\|", " |", docs)
        temp = text_splitter.create_documents([docs])
        content.extend([item.page_content for item in temp])
    return content<|MERGE_RESOLUTION|>--- conflicted
+++ resolved
@@ -251,28 +251,21 @@
         if self.document_paths == []:
             return []
 
-<<<<<<< HEAD
         if self.docling_model_path is None:
             logger.info("Docling models not found on disk, downloading models...")
             self.docling_model_path = StandardPdfPipeline.download_models_hf()
         else:
             logger.info("Found the docling models")
 
-        pipeline_options = PdfPipelineOptions(artifacts_path=self.docling_model_path)
-
-        # Keep OCR models on the CPU instead of GPU
-        pipeline_options.ocr_options.use_gpu = False
-=======
-        model_artifacts_path = StandardPdfPipeline.download_models_hf()
         pipeline_options = PdfPipelineOptions(
-            artifacts_path=model_artifacts_path,
+            artifacts_path=self.docling_model_path,
             do_ocr=False,
         )
         ocr_options = resolve_ocr_options()
         if ocr_options is not None:
             pipeline_options.do_ocr = True
             pipeline_options.ocr_options = ocr_options
->>>>>>> 399c6090
+
         converter = DocumentConverter(
             format_options={
                 InputFormat.PDF: PdfFormatOption(pipeline_options=pipeline_options)
